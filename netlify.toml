[build]
  command = "npm i"
  functions = "src/functions"

[template.environment]
  FOXY_TIMEZONE = "Foxy store timezone, such as `America/Los_Angeles`. Complete list here: https://gist.github.com/diogocapela/12c6617fc87607d11fd62d2a4f42b02a"
  FOXY_API_CLIENT_ID = "Enter your Foxy.io API Client ID here."
  FOXY_API_CLIENT_SECRET = "Enter your Foxy.io API Client Secret here."
  FOXY_API_REFRESH_TOKEN = "Enter your Foxy.io API Refresh Token here."
<<<<<<< HEAD
  DEFAULT_AUTOSHIP_FREQUENCY = "Defaults to `1m`"
  IDEV_SECRET_KEY = "Get this from the API settings in your iDevAffiliate admin."
  IDEV_API_URL = "Get this from the API settings in your iDevAffiliate admin. It should end in `sale.php`."
  WEBFLOW_TOKEN = "Get this from Webflow's project settings, at the 'Integrations' tab."
  
=======
  DEFAULT_AUTOSHIP_FREQUENCY = "Default autoship frequency (such as `1m`)"
  IDEV_SECRET_KEY = "iDevAffiliate secret key (from the API settings)"
  IDEV_API_URL = "iDevAffiliate API URL (from the API settings; should end in `sale.php`)"
>>>>>>> 378761f0
<|MERGE_RESOLUTION|>--- conflicted
+++ resolved
@@ -7,14 +7,7 @@
   FOXY_API_CLIENT_ID = "Enter your Foxy.io API Client ID here."
   FOXY_API_CLIENT_SECRET = "Enter your Foxy.io API Client Secret here."
   FOXY_API_REFRESH_TOKEN = "Enter your Foxy.io API Refresh Token here."
-<<<<<<< HEAD
-  DEFAULT_AUTOSHIP_FREQUENCY = "Defaults to `1m`"
-  IDEV_SECRET_KEY = "Get this from the API settings in your iDevAffiliate admin."
-  IDEV_API_URL = "Get this from the API settings in your iDevAffiliate admin. It should end in `sale.php`."
-  WEBFLOW_TOKEN = "Get this from Webflow's project settings, at the 'Integrations' tab."
-  
-=======
   DEFAULT_AUTOSHIP_FREQUENCY = "Default autoship frequency (such as `1m`)"
   IDEV_SECRET_KEY = "iDevAffiliate secret key (from the API settings)"
   IDEV_API_URL = "iDevAffiliate API URL (from the API settings; should end in `sale.php`)"
->>>>>>> 378761f0
+  WEBFLOW_TOKEN = "Get this from Webflow's project settings, at the 'Integrations' tab."