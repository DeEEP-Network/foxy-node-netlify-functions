module.exports = {
  env: {
    browser: true,
    commonjs: true,
    es2021: true,
  },
<<<<<<< HEAD
  extends: [
    'airbnb-base',
    'prettier'
  ],
=======
  extends: "@foxy.io",
>>>>>>> c6475e15
  parserOptions: {
    ecmaVersion: 12,
  },
  rules: {
    "no-underscore-dangle": false
  },
};<|MERGE_RESOLUTION|>--- conflicted
+++ resolved
@@ -4,14 +4,7 @@
     commonjs: true,
     es2021: true,
   },
-<<<<<<< HEAD
-  extends: [
-    'airbnb-base',
-    'prettier'
-  ],
-=======
   extends: "@foxy.io",
->>>>>>> c6475e15
   parserOptions: {
     ecmaVersion: 12,
   },
