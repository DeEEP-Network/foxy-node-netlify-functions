--- conflicted
+++ resolved
@@ -12,7 +12,9 @@
 
 prePayment.__set__('getWebflow', () => injectedWebflow);
 
+
 describe('Verifies the price of an item in a Webflow collection', () => {
+
   it('Only executes if there is a WEBFLOW_TOKEN set', async function () {
     function noToken(error, response) {
       expect(response.ok).to.equal(false);
@@ -59,11 +61,7 @@
     // fix quantity on requests
     const event = {
       body: (() => {
-<<<<<<< HEAD
-        r = mockFoxyCart.deterministic();
-=======
         const r = mockFoxyCart.deterministic();
->>>>>>> d7cde750
         r['_embedded']['fx:items'].map(e => e.price = 11);
         r['_embedded']['fx:items'].map(e => e.quantity = 1);
         return r;
@@ -107,8 +105,11 @@
     );
     const context = {};
     await prePayment.handler(event, context, callback);
+
+
   });
 
+  it('Rejects when any price is incorrect');
   it('Rejects when provided custom field does not exist');
   it('Rejects when any quantity over inventory');
   it('Returns Bad Request when no body is provided');
