# Pre-payment webhook for Webflow-FoxyCart 

This webhook assumes you are using a Webflow CMS Collection to store your products.

It provides you with a function to validate the price and quantity submitted to FoxyCart before a payment is made, thus providing security against HTML modifications in the client side.

It validates the cart just before payment to ensure the order is bellow inventory and that the price was not changes in the client side.

It validates the prices of all products in a purchase, regardless of if they are in the same webflow collection, therefore, you can have multiple collections with products in your CMS.

**It ignores existing subscriptions**. If a subscription start date is current, price will be checked. If it is in the past, the price is not checked.

#### Limitations

- It does not handle discounts.
- It does not handle item options, such as `price_mod`.
- Due to netlify time limit and webflow request limit, it will break on collections with thousands of products

## Usage

1. Read the short configuration section bellow to make sure your Webflow Collection and FoxyCart links are all set;
    - **Important**: your webflow collection and your add to cart buttons/forms need to be properly configured for the webhook to work. Product items need a `code` field.
1. Grab your Webflow token: https://university.webflow.com/lesson/intro-to-the-webflow-api#generating-an-api-access-token;
1. Click the **deploy to Netlify** button at the end of this page. Netlify will provide you with a form for you to provide your configuration. The Webflow Prepayment Webhook requires only WEBFLOW_TOKEN. The other settings are used for the other services in this repository.
1. Grab the URL for your webhook in Netlify. Be sure to get the correct URL for the webflow-prepayment-webhook. To do this, after the deploy is finished, click the "functions" tab, look for `pre-payment-webhook-webflow` function and copy the **Endpoint URL**.
1. Configure your prepayment webhook using your endpoint. Check the docs here: https://wiki.foxycart.com/v/2.0/pre_payment_webhook

## Webflow Setup

In order to use this webhook you'll need to set your Webflow collection, create buttons or forms to add the products to the cart and setup your webhook.

### In your Webflow collection, add the necessary fields

The webflow collection needs to have the following fields:


| Parameter                                        | Description                                                                                                                  | Example                                |
| ------------------------------------------------ | ---------------------------------------------------------------------------------------------------------------------------- | -------------------------------------- |
| `code` or the value set in `code_field`          | A unique code for each item. You can use your `slug` if you don't have a unique field.                                       | `code=896EYSA678`                      |
| `price` or the value set in `price_field`        | The price to be validated.                                                                                                   | `price=256.88`                         |
| `inventory` or the value set in `inventory_field`| Optional. The field against with the quantity will be validated.                                                             | `inventory=3`                          |

Please note that *you don't need to change your Webflow Collection* if you already have these fields with different names.
You'll only need to add a hidden field to inform the name that you already use in Webflow.

These fields do not need to be shown to the user, but you will need to add them as parameters to foxy cart.

If you don't have use Webflow to control your inventory and you don't have an `inventory` field in your collection, the inventory verification will be ignored and the validation will pass.

If you do have an `inventory` field in your Webflow Collection, but you don't wish this to be validated, set the `inventory_field` to an empty string: `inventory_field=""`.

### When creating your FoxyCart Items

When adding your items to the cart,  beyond `price` and `quantity` that are needed for the cart, you'll need to provide the following information for the validation to work:


| Parameter                | Description                                                                                               | Example                                |
| ------------------------ | ----------------------------------------------------------------------------------------------------------- | -------------------------------------- |
| `collection_id`          | **Required** The id of the item's collection.                                                               | `collectionId=5f74f169fbbb4b118497207a`|
| `code`                   | **Required** The item's code. Must be unique.                                                               | `code=896EYSA678`                      |
| `code_field`             | Optional. This field value is case insensitive. The field containing the code in the collection. Defaults to `code`                               | `code_field=sku`                        |
| `price_field`            | Optional. This field value is case insensitive. The field containing the price in the collection. Default to `price`                              | `price_field=investment`                |
| `inventory_field`        | Optional. This field value is case insensitive. The field containing the price in the collection. If not provided inventory is not checked.       | `inventory_field=investment`                |

### When configuring your webhook server

It is necessary to provide the Webflow token as an environment variable named `WEBFLOW_TOKEN`.

Yup. That's it.

## Examples


### Basic Example
Here is a minimum example of a link button to add a product to the cart (the line breaks are for readability):

<<<<<<< HEAD
```html
<a class="button" href="https://YOURDOMAIN.foxycart.com/cart?
                        name=A+great+product&
                        price=5&
                        code=123456&
                        collection_id=123047812340791234">
=======
```html 
<a class="button" href="https://YOURDOMAIN.foxycart.com/cart?name=A+great+product&price=5&code=123456&collection_id=123047812340791234">
>>>>>>> 963671cc
 Buy this Great Product!
</a>
```

Here is what will happen in the validation considering the example above:

The webhook:

- will assume that there is a field name `inventory` in your Webflow collection, as there was no `inventory_field` provided.
- will assume that there is a field named `code` in your Webflow collection, as there was no `code_field` provided.
- will assume that there is a field named `price` in your Webflow collection, as there was no `price_field` provided.
- will fetch the data from your collection directly, find the right `code` and compare the `price` field. It will approve the purchase if the price is the same as it is stored in your collection.

### Complete Example

This example assumes that:

- you have a `sku` field in your Webflow collection that you want to use as `code` for FoxyCart.
- you have a `value` field in your Webflow collection that you use to store the price.
- you have a `inventory` field in your Webflow collection that you use to control your inventory. This field stores a numeric value.
- your client is purchasing 2 units of this particular product.

As you can see, it will be necessary to customize the `code` and `value` fields.

Here is how that is done:

```html
<a class="button" href="https://YOURDOMAIN.foxycart.com/cart?name=A+great+product&price=5&price_field=value&code=123456&code_field=sku&quantity=2&inventory_field=inventory&collection_id=123047812340791234">
 Buy this Great Product!
</a>
```

## Time to deploy your pre-payment webhook server

<a href="https://app.netlify.com/start/deploy?repository=https://github.com/Foxy/foxy-node-netlify-functions"><img
src="https://www.netlify.com/img/deploy/button.svg"
alt="Deploy to Netlify"></a>

[![code style: prettier](https://img.shields.io/badge/code_style-prettier-ff69b4.svg?style=flat-square)](https://github.com/prettier/prettier)<|MERGE_RESOLUTION|>--- conflicted
+++ resolved
@@ -33,7 +33,6 @@
 
 The webflow collection needs to have the following fields:
 
-
 | Parameter                                        | Description                                                                                                                  | Example                                |
 | ------------------------------------------------ | ---------------------------------------------------------------------------------------------------------------------------- | -------------------------------------- |
 | `code` or the value set in `code_field`          | A unique code for each item. You can use your `slug` if you don't have a unique field.                                       | `code=896EYSA678`                      |
@@ -58,9 +57,9 @@
 | ------------------------ | ----------------------------------------------------------------------------------------------------------- | -------------------------------------- |
 | `collection_id`          | **Required** The id of the item's collection.                                                               | `collectionId=5f74f169fbbb4b118497207a`|
 | `code`                   | **Required** The item's code. Must be unique.                                                               | `code=896EYSA678`                      |
-| `code_field`             | Optional. This field value is case insensitive. The field containing the code in the collection. Defaults to `code`                               | `code_field=sku`                        |
-| `price_field`            | Optional. This field value is case insensitive. The field containing the price in the collection. Default to `price`                              | `price_field=investment`                |
-| `inventory_field`        | Optional. This field value is case insensitive. The field containing the price in the collection. If not provided inventory is not checked.       | `inventory_field=investment`                |
+| `code_field`             | Optional. The field containing the code in the collection. Defaults to `code`                               | `codeField=sku`                        |
+| `price_field`            | Optional. The field containing the price in the collection. Default to `price`                              | `priceField=investment`                |
+| `inventoryField`         | Optional. The field containing the price in the collection. If not provided inventory is not checked.       | `priceField=investment`                |
 
 ### When configuring your webhook server
 
@@ -72,19 +71,14 @@
 
 
 ### Basic Example
-Here is a minimum example of a link button to add a product to the cart (the line breaks are for readability):
+Here is a minimum example of a link button to add a product to the cart:
 
-<<<<<<< HEAD
 ```html
 <a class="button" href="https://YOURDOMAIN.foxycart.com/cart?
                         name=A+great+product&
                         price=5&
                         code=123456&
                         collection_id=123047812340791234">
-=======
-```html 
-<a class="button" href="https://YOURDOMAIN.foxycart.com/cart?name=A+great+product&price=5&code=123456&collection_id=123047812340791234">
->>>>>>> 963671cc
  Buy this Great Product!
 </a>
 ```
@@ -107,7 +101,7 @@
 - you have a `inventory` field in your Webflow collection that you use to control your inventory. This field stores a numeric value.
 - your client is purchasing 2 units of this particular product.
 
-As you can see, it will be necessary to customize the `code` and `value` fields.
+It will be necessary to customize the `code` and `value` fields.
 
 Here is how that is done:
 
