function randomString() {
  return Math.random().toString(36).replace(/[^a-z]+/g, '').substr(0, 5);
}

function basicResponse(itemBuilder, limit = 10, total = 100) {
  const defaultLimit = limit;
  const defaultTotal = total;
  return function (context, options) {
    const actualLimit = options.limit ? options.limit : defaultLimit;
    const offset = options.offset ? options.offset : 0;
    const count = Math.min(defaultTotal - offset, actualLimit);
    return {
      items: [...new Array(count)].map(itemBuilder),
      count,
      actualLimit,
      offset,
      total: defaultTotal,
    };
  };
}

function newWebflowBasicItem() {
  return {
    _archived: false,
    _draft: false,
    price: 11,
    inventory: 3584,
    mysku: randomString(),
    code_field: 'mysku',
    name: randomString(),
    slug: randomString(),
    _cid: '5f74f169fbbb4b118497207a',
    _id: '5f7b82a51a262af451e86f8c',
  };
}

exports.deterministic = basicResponse(
  newWebflowBasicItem,
  100,
  500,
);

<<<<<<< HEAD
exports.arbitrary = function(items) {
  return function(context, options) {
    r = basicResponse(newWebflowBasicItem,
                      100,
                      500)(context, options);
    for (let i=0; i < items.length; i++) {
      r.items[i].price = items[i].price;
      r.items[i].quantity = 1;
      r.items[i][r.items[i]['code_field']] = items[i].code;
=======
exports.arbitrary = function arbitrary(items,
  config = { price: true, quantity: true, code: true }) {
  return function (context, options) {
    const r = basicResponse(newWebflowBasicItem,
      100,
      500)(context, options);
    for (let i = 0; i < items.length; i += 1) {
      if (config.price) r.items[i].price = items[i].price;
      if (config.quantity) r.items[i].quantity = 1;
      if (config.code) r.items[i][r.items[i].code_field] = items[i].code;
>>>>>>> d7cde750
    }
    return r;
  };
};<|MERGE_RESOLUTION|>--- conflicted
+++ resolved
@@ -40,17 +40,6 @@
   500,
 );
 
-<<<<<<< HEAD
-exports.arbitrary = function(items) {
-  return function(context, options) {
-    r = basicResponse(newWebflowBasicItem,
-                      100,
-                      500)(context, options);
-    for (let i=0; i < items.length; i++) {
-      r.items[i].price = items[i].price;
-      r.items[i].quantity = 1;
-      r.items[i][r.items[i]['code_field']] = items[i].code;
-=======
 exports.arbitrary = function arbitrary(items,
   config = { price: true, quantity: true, code: true }) {
   return function (context, options) {
@@ -61,7 +50,6 @@
       if (config.price) r.items[i].price = items[i].price;
       if (config.quantity) r.items[i].quantity = 1;
       if (config.code) r.items[i][r.items[i].code_field] = items[i].code;
->>>>>>> d7cde750
     }
     return r;
   };
